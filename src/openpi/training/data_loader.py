--- conflicted
+++ resolved
@@ -50,8 +50,6 @@
         return len(self._dataset)
 
 
-<<<<<<< HEAD
-=======
 class IterableTransformedDataset(IterableDataset[T_co]):
     def __init__(
         self,
@@ -86,7 +84,6 @@
         return len(self._dataset)
 
 
->>>>>>> 66dbde52
 class FakeDataset(Dataset):
     def __init__(self, model_config: _model.BaseModelConfig, num_samples: int):
         self._num_samples = num_samples
